--- conflicted
+++ resolved
@@ -12,12 +12,8 @@
 [features]
 default = ["png"]
 alloc = []
-<<<<<<< HEAD
 png = ["miniz_oxide"]
 
 [dev-dependencies]
 pixels = "0.8"
-winit = "0.25"
-=======
-png = ["miniz_oxide"]
->>>>>>> 0b301381
+winit = "0.25"